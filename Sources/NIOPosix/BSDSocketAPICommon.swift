--- conflicted
+++ resolved
@@ -48,12 +48,7 @@
 
 extension NIOBSDSocket {
     /// Specifies the type of socket.
-<<<<<<< HEAD
-    public struct SocketType: RawRepresentable {
-=======
-    @usableFromInline
-    internal struct SocketType: RawRepresentable, Sendable {
->>>>>>> ba72f31e
+    public struct SocketType: RawRepresentable, Sendable {
         public typealias RawValue = CInt
         public var rawValue: RawValue
         public init(rawValue: RawValue) {
