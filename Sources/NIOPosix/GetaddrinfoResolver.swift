//===----------------------------------------------------------------------===//
//
// This source file is part of the SwiftNIO open source project
//
// Copyright (c) 2017-2021 Apple Inc. and the SwiftNIO project authors
// Licensed under Apache License v2.0
//
// See LICENSE.txt for license information
// See CONTRIBUTORS.txt for the list of SwiftNIO project authors
//
// SPDX-License-Identifier: Apache-2.0
//
//===----------------------------------------------------------------------===//

import Dispatch
import NIOCore

/// A DNS resolver built on top of the libc `getaddrinfo` function.
///
/// This is the lowest-common-denominator resolver available to NIO. It's not really a very good
/// solution because the `getaddrinfo` call blocks during the DNS resolution, meaning that this resolver
/// will block a thread for as long as it takes to perform the getaddrinfo call. To prevent it from blocking `EventLoop`
/// threads, it will offload the blocking `getaddrinfo` calls to a `DispatchQueue`.
/// One advantage from leveraging `getaddrinfo` is the automatic conformance to RFC 6724, which removes some of the work
/// needed to implement it.
///
/// This resolver is a single-use object: it can only be used to perform a single host resolution.

#if os(Linux) || os(FreeBSD) || os(Android)
import CNIOLinux
#endif

#if os(Windows)
import let WinSDK.AF_INET
import let WinSDK.AF_INET6

import func WinSDK.FreeAddrInfoW
import func WinSDK.GetAddrInfoW
import func WinSDK.gai_strerrorA

import struct WinSDK.ADDRESS_FAMILY
import struct WinSDK.ADDRINFOW
import struct WinSDK.SOCKADDR_IN
import struct WinSDK.SOCKADDR_IN6
#endif

// A thread-specific variable where we store the offload queue if we're on an `SelectableEventLoop`.
let offloadQueueTSV = ThreadSpecificVariable<DispatchQueue>()

<<<<<<< HEAD

public class GetaddrinfoResolver: Resolver {
=======
internal class GetaddrinfoResolver: Resolver {
>>>>>>> 28412579
    private let v4Future: EventLoopPromise<[SocketAddress]>
    private let v6Future: EventLoopPromise<[SocketAddress]>
    private let aiSocktype: NIOBSDSocket.SocketType
    private let aiProtocol: NIOBSDSocket.OptionLevel

    /// Create a new resolver.
    ///
    /// - parameters:
    ///     - loop: The `EventLoop` whose thread this resolver will block.
    ///     - aiSocktype: The sock type to use as hint when calling getaddrinfo.
    ///     - aiProtocol: the protocol to use as hint when calling getaddrinfo.
<<<<<<< HEAD
    public init(loop: EventLoop, aiSocktype: NIOBSDSocket.SocketType,
         aiProtocol: NIOBSDSocket.OptionLevel) {
=======
    init(
        loop: EventLoop,
        aiSocktype: NIOBSDSocket.SocketType,
        aiProtocol: NIOBSDSocket.OptionLevel
    ) {
>>>>>>> 28412579
        self.v4Future = loop.makePromise()
        self.v6Future = loop.makePromise()
        self.aiSocktype = aiSocktype
        self.aiProtocol = aiProtocol
    }

    /// Initiate a DNS A query for a given host.
    ///
    /// Due to the nature of `getaddrinfo`, we only actually call the function once, in the AAAA query.
    /// That means this just returns the future for the A results, which in practice will always have been
    /// satisfied by the time this function is called.
    ///
    /// - parameters:
    ///     - host: The hostname to do an A lookup on.
    ///     - port: The port we'll be connecting to.
    /// - returns: An `EventLoopFuture` that fires with the result of the lookup.
<<<<<<< HEAD
    public func initiateAQuery(host: String, port: Int) -> EventLoopFuture<[SocketAddress]> {
        return v4Future.futureResult
=======
    func initiateAQuery(host: String, port: Int) -> EventLoopFuture<[SocketAddress]> {
        v4Future.futureResult
>>>>>>> 28412579
    }

    /// Initiate a DNS AAAA query for a given host.
    ///
    /// Due to the nature of `getaddrinfo`, we only actually call the function once, in this function.
    /// That means this function call actually blocks: sorry!
    ///
    /// - parameters:
    ///     - host: The hostname to do an AAAA lookup on.
    ///     - port: The port we'll be connecting to.
    /// - returns: An `EventLoopFuture` that fires with the result of the lookup.
    public func initiateAAAAQuery(host: String, port: Int) -> EventLoopFuture<[SocketAddress]> {
        self.offloadQueue().async {
            self.resolveBlocking(host: host, port: port)
        }
        return v6Future.futureResult
    }

    private func offloadQueue() -> DispatchQueue {
        if let offloadQueue = offloadQueueTSV.currentValue {
            return offloadQueue
        } else {
            if MultiThreadedEventLoopGroup.currentEventLoop != nil {
                // Okay, we're on an SelectableEL thread. Let's stuff our queue into the thread local.
                let offloadQueue = DispatchQueue(label: "io.swiftnio.GetaddrinfoResolver.offloadQueue")
                offloadQueueTSV.currentValue = offloadQueue
                return offloadQueue
            } else {
                return DispatchQueue.global()
            }
        }
    }

    /// Cancel all outstanding DNS queries.
    ///
    /// This method is called whenever queries that have not completed no longer have their
    /// results needed. The resolver should, if possible, abort any outstanding queries and
    /// clean up their state.
    ///
    /// In the getaddrinfo case this is a no-op, as the resolver blocks.
<<<<<<< HEAD
    public func cancelQueries() { }
=======
    func cancelQueries() {}
>>>>>>> 28412579

    /// Perform the DNS queries and record the result.
    ///
    /// - parameters:
    ///     - host: The hostname to do the DNS queries on.
    ///     - port: The port we'll be connecting to.
    private func resolveBlocking(host: String, port: Int) {
        #if os(Windows)
        host.withCString(encodedAs: UTF16.self) { wszHost in
            String(port).withCString(encodedAs: UTF16.self) { wszPort in
                var pResult: UnsafeMutablePointer<ADDRINFOW>?

                var aiHints: ADDRINFOW = ADDRINFOW()
                aiHints.ai_socktype = self.aiSocktype.rawValue
                aiHints.ai_protocol = self.aiProtocol.rawValue

                let iResult = GetAddrInfoW(wszHost, wszPort, &aiHints, &pResult)
                guard iResult == 0 else {
                    self.fail(SocketAddressError.unknown(host: host, port: port))
                    return
                }

                if let pResult = pResult {
                    self.parseAndPublishResults(pResult, host: host)
                    FreeAddrInfoW(pResult)
                } else {
                    self.fail(SocketAddressError.unsupported)
                }
            }
        }
        #else
        var info: UnsafeMutablePointer<addrinfo>?

        var hint = addrinfo()
        hint.ai_socktype = self.aiSocktype.rawValue
        hint.ai_protocol = self.aiProtocol.rawValue
        guard getaddrinfo(host, String(port), &hint, &info) == 0 else {
            self.fail(SocketAddressError.unknown(host: host, port: port))
            return
        }

        if let info = info {
            self.parseAndPublishResults(info, host: host)
            freeaddrinfo(info)
        } else {
            // this is odd, getaddrinfo returned NULL
            self.fail(SocketAddressError.unsupported)
        }
        #endif
    }

    /// Parses the DNS results from the `addrinfo` linked list.
    ///
    /// - parameters:
    ///     - info: The pointer to the first of the `addrinfo` structures in the list.
    ///     - host: The hostname we resolved.
    #if os(Windows)
    internal typealias CAddrInfo = ADDRINFOW
    #else
    internal typealias CAddrInfo = addrinfo
    #endif

    private func parseAndPublishResults(_ info: UnsafeMutablePointer<CAddrInfo>, host: String) {
        var v4Results: [SocketAddress] = []
        var v6Results: [SocketAddress] = []

        var info: UnsafeMutablePointer<CAddrInfo> = info
        while true {
            let addressBytes = UnsafeRawPointer(info.pointee.ai_addr)
            switch NIOBSDSocket.AddressFamily(rawValue: info.pointee.ai_family) {
            case .inet:
                // Force-unwrap must be safe, or libc did the wrong thing.
                v4Results.append(.init(addressBytes!.load(as: sockaddr_in.self), host: host))
            case .inet6:
                // Force-unwrap must be safe, or libc did the wrong thing.
                v6Results.append(.init(addressBytes!.load(as: sockaddr_in6.self), host: host))
            default:
                self.fail(SocketAddressError.unsupported)
                return
            }

            guard let nextInfo = info.pointee.ai_next else {
                break
            }

            info = nextInfo
        }

        v6Future.succeed(v6Results)
        v4Future.succeed(v4Results)
    }

    /// Record an error and fail the lookup process.
    ///
    /// - parameters:
    ///     - error: The error encountered during lookup.
    private func fail(_ error: Error) {
        self.v6Future.fail(error)
        self.v4Future.fail(error)
    }
}<|MERGE_RESOLUTION|>--- conflicted
+++ resolved
@@ -47,12 +47,8 @@
 // A thread-specific variable where we store the offload queue if we're on an `SelectableEventLoop`.
 let offloadQueueTSV = ThreadSpecificVariable<DispatchQueue>()
 
-<<<<<<< HEAD
 
 public class GetaddrinfoResolver: Resolver {
-=======
-internal class GetaddrinfoResolver: Resolver {
->>>>>>> 28412579
     private let v4Future: EventLoopPromise<[SocketAddress]>
     private let v6Future: EventLoopPromise<[SocketAddress]>
     private let aiSocktype: NIOBSDSocket.SocketType
@@ -64,16 +60,11 @@
     ///     - loop: The `EventLoop` whose thread this resolver will block.
     ///     - aiSocktype: The sock type to use as hint when calling getaddrinfo.
     ///     - aiProtocol: the protocol to use as hint when calling getaddrinfo.
-<<<<<<< HEAD
-    public init(loop: EventLoop, aiSocktype: NIOBSDSocket.SocketType,
-         aiProtocol: NIOBSDSocket.OptionLevel) {
-=======
-    init(
+    public init(
         loop: EventLoop,
         aiSocktype: NIOBSDSocket.SocketType,
         aiProtocol: NIOBSDSocket.OptionLevel
     ) {
->>>>>>> 28412579
         self.v4Future = loop.makePromise()
         self.v6Future = loop.makePromise()
         self.aiSocktype = aiSocktype
@@ -90,13 +81,8 @@
     ///     - host: The hostname to do an A lookup on.
     ///     - port: The port we'll be connecting to.
     /// - returns: An `EventLoopFuture` that fires with the result of the lookup.
-<<<<<<< HEAD
     public func initiateAQuery(host: String, port: Int) -> EventLoopFuture<[SocketAddress]> {
         return v4Future.futureResult
-=======
-    func initiateAQuery(host: String, port: Int) -> EventLoopFuture<[SocketAddress]> {
-        v4Future.futureResult
->>>>>>> 28412579
     }
 
     /// Initiate a DNS AAAA query for a given host.
@@ -137,11 +123,7 @@
     /// clean up their state.
     ///
     /// In the getaddrinfo case this is a no-op, as the resolver blocks.
-<<<<<<< HEAD
-    public func cancelQueries() { }
-=======
-    func cancelQueries() {}
->>>>>>> 28412579
+    public func cancelQueries() {}
 
     /// Perform the DNS queries and record the result.
     ///
