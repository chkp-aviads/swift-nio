--- conflicted
+++ resolved
@@ -50,13 +50,8 @@
 // A thread-specific variable where we store the offload queue if we're on an `SelectableEventLoop`.
 let offloadQueueTSV = ThreadSpecificVariable<DispatchQueue>()
 
-<<<<<<< HEAD
-
 public class GetaddrinfoResolver: Resolver {
-=======
-internal class GetaddrinfoResolver: Resolver {
     private let loop: EventLoop
->>>>>>> ba72f31e
     private let v4Future: EventLoopPromise<[SocketAddress]>
     private let v6Future: EventLoopPromise<[SocketAddress]>
     private let aiSocktype: NIOBSDSocket.SocketType
@@ -64,19 +59,11 @@
 
     /// Create a new resolver.
     ///
-<<<<<<< HEAD
-    /// - parameters:
-    ///     - loop: The `EventLoop` whose thread this resolver will block.
-    ///     - aiSocktype: The sock type to use as hint when calling getaddrinfo.
-    ///     - aiProtocol: the protocol to use as hint when calling getaddrinfo.
-    public init(
-=======
     /// - Parameters:
     ///   - loop: The `EventLoop` whose thread this resolver will block.
     ///   - aiSocktype: The sock type to use as hint when calling getaddrinfo.
     ///   - aiProtocol: the protocol to use as hint when calling getaddrinfo.
-    init(
->>>>>>> ba72f31e
+    public init(
         loop: EventLoop,
         aiSocktype: NIOBSDSocket.SocketType,
         aiProtocol: NIOBSDSocket.OptionLevel
@@ -94,40 +81,23 @@
     /// That means this just returns the future for the A results, which in practice will always have been
     /// satisfied by the time this function is called.
     ///
-<<<<<<< HEAD
-    /// - parameters:
-    ///     - host: The hostname to do an A lookup on.
-    ///     - port: The port we'll be connecting to.
-    /// - returns: An `EventLoopFuture` that fires with the result of the lookup.
-    public func initiateAQuery(host: String, port: Int) -> EventLoopFuture<[SocketAddress]> {
-        return v4Future.futureResult
-=======
     /// - Parameters:
     ///   - host: The hostname to do an A lookup on.
     ///   - port: The port we'll be connecting to.
     /// - Returns: An `EventLoopFuture` that fires with the result of the lookup.
-    func initiateAQuery(host: String, port: Int) -> EventLoopFuture<[SocketAddress]> {
+    public func initiateAQuery(host: String, port: Int) -> EventLoopFuture<[SocketAddress]> {
         v4Future.futureResult
->>>>>>> ba72f31e
     }
 
     /// Initiate a DNS AAAA query for a given host.
     ///
     /// Due to the nature of `getaddrinfo`, we only actually call the function once, in this function.
     ///
-<<<<<<< HEAD
-    /// - parameters:
-    ///     - host: The hostname to do an AAAA lookup on.
-    ///     - port: The port we'll be connecting to.
-    /// - returns: An `EventLoopFuture` that fires with the result of the lookup.
-    public func initiateAAAAQuery(host: String, port: Int) -> EventLoopFuture<[SocketAddress]> {
-=======
     /// - Parameters:
     ///   - host: The hostname to do an AAAA lookup on.
     ///   - port: The port we'll be connecting to.
     /// - Returns: An `EventLoopFuture` that fires with the result of the lookup.
-    func initiateAAAAQuery(host: String, port: Int) -> EventLoopFuture<[SocketAddress]> {
->>>>>>> ba72f31e
+    public func initiateAAAAQuery(host: String, port: Int) -> EventLoopFuture<[SocketAddress]> {
         self.offloadQueue().async {
             self.resolveBlocking(host: host, port: port)
         }
