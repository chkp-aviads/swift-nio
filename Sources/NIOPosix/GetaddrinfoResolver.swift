//===----------------------------------------------------------------------===//
//
// This source file is part of the SwiftNIO open source project
//
// Copyright (c) 2017-2021 Apple Inc. and the SwiftNIO project authors
// Licensed under Apache License v2.0
//
// See LICENSE.txt for license information
// See CONTRIBUTORS.txt for the list of SwiftNIO project authors
//
// SPDX-License-Identifier: Apache-2.0
//
//===----------------------------------------------------------------------===//

import NIOCore

#if canImport(Dispatch)
import Dispatch
#endif

/// A DNS resolver built on top of the libc `getaddrinfo` function.
///
/// This is the lowest-common-denominator resolver available to NIO. It's not really a very good
/// solution because the `getaddrinfo` call blocks during the DNS resolution, meaning that this resolver
/// will block a thread for as long as it takes to perform the getaddrinfo call. To prevent it from blocking `EventLoop`
/// threads, it will offload the blocking `getaddrinfo` calls to a `DispatchQueue`.
/// One advantage from leveraging `getaddrinfo` is the automatic conformance to RFC 6724, which removes some of the work
/// needed to implement it.
///
/// This resolver is a single-use object: it can only be used to perform a single host resolution.

#if os(Linux) || os(FreeBSD) || os(Android)
import CNIOLinux
#endif

#if os(Windows)
import let WinSDK.AF_INET
import let WinSDK.AF_INET6

import func WinSDK.FreeAddrInfoW
import func WinSDK.GetAddrInfoW
import func WinSDK.gai_strerrorA

import struct WinSDK.ADDRESS_FAMILY
import struct WinSDK.ADDRINFOW
import struct WinSDK.SOCKADDR_IN
import struct WinSDK.SOCKADDR_IN6
#endif

// A thread-specific variable where we store the offload queue if we're on an `SelectableEventLoop`.
let offloadQueueTSV = ThreadSpecificVariable<DispatchQueue>()

<<<<<<< HEAD
public class GetaddrinfoResolver: Resolver {
=======
internal final class GetaddrinfoResolver: Resolver, Sendable {
>>>>>>> 73e83ab7
    private let loop: EventLoop
    private let v4Future: EventLoopPromise<[SocketAddress]>
    private let v6Future: EventLoopPromise<[SocketAddress]>
    private let aiSocktype: NIOBSDSocket.SocketType
    private let aiProtocol: NIOBSDSocket.OptionLevel

    /// Create a new resolver.
    ///
    /// - Parameters:
    ///   - loop: The `EventLoop` whose thread this resolver will block.
    ///   - aiSocktype: The sock type to use as hint when calling getaddrinfo.
    ///   - aiProtocol: the protocol to use as hint when calling getaddrinfo.
    public init(
        loop: EventLoop,
        aiSocktype: NIOBSDSocket.SocketType,
        aiProtocol: NIOBSDSocket.OptionLevel
    ) {
        self.loop = loop
        self.v4Future = loop.makePromise()
        self.v6Future = loop.makePromise()
        self.aiSocktype = aiSocktype
        self.aiProtocol = aiProtocol
    }

    /// Initiate a DNS A query for a given host.
    ///
    /// Due to the nature of `getaddrinfo`, we only actually call the function once, in the AAAA query.
    /// That means this just returns the future for the A results, which in practice will always have been
    /// satisfied by the time this function is called.
    ///
    /// - Parameters:
    ///   - host: The hostname to do an A lookup on.
    ///   - port: The port we'll be connecting to.
    /// - Returns: An `EventLoopFuture` that fires with the result of the lookup.
    public func initiateAQuery(host: String, port: Int) -> EventLoopFuture<[SocketAddress]> {
        v4Future.futureResult
    }

    /// Initiate a DNS AAAA query for a given host.
    ///
    /// Due to the nature of `getaddrinfo`, we only actually call the function once, in this function.
    ///
    /// - Parameters:
    ///   - host: The hostname to do an AAAA lookup on.
    ///   - port: The port we'll be connecting to.
    /// - Returns: An `EventLoopFuture` that fires with the result of the lookup.
    public func initiateAAAAQuery(host: String, port: Int) -> EventLoopFuture<[SocketAddress]> {
        self.offloadQueue().async {
            self.resolveBlocking(host: host, port: port)
        }
        return v6Future.futureResult
    }

    private func offloadQueue() -> DispatchQueue {
        if let offloadQueue = offloadQueueTSV.currentValue {
            return offloadQueue
        } else {
            if MultiThreadedEventLoopGroup.currentEventLoop != nil {
                // Okay, we're on an SelectableEL thread. Let's stuff our queue into the thread local.
                let offloadQueue = DispatchQueue(label: "io.swiftnio.GetaddrinfoResolver.offloadQueue")
                offloadQueueTSV.currentValue = offloadQueue
                return offloadQueue
            } else {
                return DispatchQueue.global()
            }
        }
    }

    /// Cancel all outstanding DNS queries.
    ///
    /// This method is called whenever queries that have not completed no longer have their
    /// results needed. The resolver should, if possible, abort any outstanding queries and
    /// clean up their state.
    ///
    /// In the getaddrinfo case this is a no-op, as the resolver blocks.
    public func cancelQueries() {}

    /// Perform the DNS queries and record the result.
    ///
    /// - Parameters:
    ///   - host: The hostname to do the DNS queries on.
    ///   - port: The port we'll be connecting to.
    private func resolveBlocking(host: String, port: Int) {
        #if os(Windows)
        host.withCString(encodedAs: UTF16.self) { wszHost in
            String(port).withCString(encodedAs: UTF16.self) { wszPort in
                var pResult: UnsafeMutablePointer<ADDRINFOW>?

                var aiHints: ADDRINFOW = ADDRINFOW()
                aiHints.ai_socktype = self.aiSocktype.rawValue
                aiHints.ai_protocol = self.aiProtocol.rawValue

                let iResult = GetAddrInfoW(wszHost, wszPort, &aiHints, &pResult)
                guard iResult == 0 else {
                    self.fail(SocketAddressError.unknown(host: host, port: port))
                    return
                }

                if let pResult = pResult {
                    self.parseAndPublishResults(pResult, host: host)
                    FreeAddrInfoW(pResult)
                } else {
                    self.fail(SocketAddressError.unsupported)
                }
            }
        }
        #else
        var info: UnsafeMutablePointer<addrinfo>?

        var hint = addrinfo()
        hint.ai_socktype = self.aiSocktype.rawValue
        hint.ai_protocol = self.aiProtocol.rawValue
        guard getaddrinfo(host, String(port), &hint, &info) == 0 else {
            self.fail(SocketAddressError.unknown(host: host, port: port))
            return
        }

        if let info = info {
            self.parseAndPublishResults(info, host: host)
            freeaddrinfo(info)
        } else {
            // this is odd, getaddrinfo returned NULL
            self.fail(SocketAddressError.unsupported)
        }
        #endif
    }

    /// Parses the DNS results from the `addrinfo` linked list.
    ///
    /// - Parameters:
    ///   - info: The pointer to the first of the `addrinfo` structures in the list.
    ///   - host: The hostname we resolved.
    #if os(Windows)
    internal typealias CAddrInfo = ADDRINFOW
    #else
    internal typealias CAddrInfo = addrinfo
    #endif

    private func parseAndPublishResults(_ info: UnsafeMutablePointer<CAddrInfo>, host: String) {
        var v4Results: [SocketAddress] = []
        var v6Results: [SocketAddress] = []

        var info: UnsafeMutablePointer<CAddrInfo> = info
        while true {
            let addressBytes = UnsafeRawPointer(info.pointee.ai_addr)
            switch NIOBSDSocket.AddressFamily(rawValue: info.pointee.ai_family) {
            case .inet:
                // Force-unwrap must be safe, or libc did the wrong thing.
                v4Results.append(.init(addressBytes!.load(as: sockaddr_in.self), host: host))
            case .inet6:
                // Force-unwrap must be safe, or libc did the wrong thing.
                v6Results.append(.init(addressBytes!.load(as: sockaddr_in6.self), host: host))
            default:
                self.fail(SocketAddressError.unsupported)
                return
            }

            guard let nextInfo = info.pointee.ai_next else {
                break
            }

            info = nextInfo
        }

        // Ensure that both futures are succeeded in the same tick
        // to avoid racing and potentially leaking a promise
        self.loop.execute { [v4Results, v6Results] in
            self.v6Future.succeed(v6Results)
            self.v4Future.succeed(v4Results)
        }
    }

    /// Record an error and fail the lookup process.
    ///
    /// - Parameters:
    ///   - error: The error encountered during lookup.
    private func fail(_ error: Error) {
        // Ensure that both futures are succeeded in the same tick
        // to avoid racing and potentially leaking a promise
        self.loop.execute {
            self.v6Future.fail(error)
            self.v4Future.fail(error)
        }
    }
}<|MERGE_RESOLUTION|>--- conflicted
+++ resolved
@@ -50,11 +50,7 @@
 // A thread-specific variable where we store the offload queue if we're on an `SelectableEventLoop`.
 let offloadQueueTSV = ThreadSpecificVariable<DispatchQueue>()
 
-<<<<<<< HEAD
-public class GetaddrinfoResolver: Resolver {
-=======
-internal final class GetaddrinfoResolver: Resolver, Sendable {
->>>>>>> 73e83ab7
+public final class GetaddrinfoResolver: Resolver, Sendable {
     private let loop: EventLoop
     private let v4Future: EventLoopPromise<[SocketAddress]>
     private let v6Future: EventLoopPromise<[SocketAddress]>
